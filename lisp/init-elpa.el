--- conflicted
+++ resolved
@@ -13,10 +13,9 @@
 
 ;;; Standard package repositories
 
-<<<<<<< HEAD
 ;(setq package-archives '(("gnu"   . "http://mirrors.tuna.tsinghua.edu.cn/elpa/gnu/")
  ;                        ("melpa" . "http://mirrors.tuna.tsinghua.edu.cn/elpa/melpa/")))
-=======
+
 (let* ((no-ssl (and (memq system-type '(windows-nt ms-dos))
                     (not (gnutls-available-p))))
        (proto (if no-ssl "http" "https")))
@@ -29,18 +28,15 @@
     (unless no-ssl
       ;; Force SSL for GNU ELPA
       (setcdr (assoc "gnu" package-archives) "https://elpa.gnu.org/packages/"))))
->>>>>>> 98e965dc
 
 ;; We include the org repository for completeness, but don't normally
 ;; use it.
 (add-to-list 'package-archives 
               '("org" . "http://orgmode.org/elpa/"))
 
-;;;; 中国的源
+;;;; ????
 
 
-
-<<<<<<< HEAD
 (defconst sanityinc/no-ssl (and (memq system-type '(windows-nt ms-dos))
                                 (not (gnutls-available-p))))
 
@@ -63,8 +59,6 @@
 
 
 
-=======
->>>>>>> 98e965dc
  
 ;;; On-demand installation of packages
